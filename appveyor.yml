environment:
  # There is no need to run the build for all the Python version /
  # architectures combo as the generated nilearn wheel is the same on all
  # platforms (universal wheel).
  # We run the tests on 2 different target platforms for testing purpose only.
  # We use miniconda versions of Python provided by appveyor windows images
  matrix:
    - PYTHON: "C:\\Miniconda35-x64"
      PYTHON_VERSION: "3.5.x"
      PYTHON_ARCH: "64"

install:
  # Prepend miniconda installed Python to the PATH of this build
  # Add Library/bin directory to fix issue
  # https://github.com/conda/conda/issues/1753
  - "SET PATH=%PYTHON%;%PYTHON%\\Scripts;%PYTHON%\\Library\\bin;%PATH%"

  # Check that we have the expected version and architecture for Python
  - "python --version"
  - "python -c \"import struct; print(struct.calcsize('P') * 8)\""

  # Installed prebuilt dependencies from conda
  # a temporary work around with failures related to matplotlib 2.1.0
  # See similar fix which made for travis and circleci
  # https://github.com/nilearn/nilearn/pull/1525
  # Should be removed after a new matplotlib release 2.1.1
<<<<<<< HEAD
  - "conda install pip numpy scipy scikit-learn nose pytest wheel matplotlib -y -q"
=======
  - "conda install pip numpy scipy scikit-learn joblib nose wheel matplotlib -y -q"
>>>>>>> 5b7648cc

  # Install other nilearn dependencies
  - "pip install nibabel coverage nose-timer"
  - "python setup.py bdist_wheel"
  - ps: "ls dist"

  # Install the generated wheel package to test it
  - "pip install --pre --no-index --find-links dist/ nilearn"

# Not a .NET project, we build in the install step instead
build: false

test_script:
  # Change to a non-source folder to make sure we run the tests on the
  # installed library.
  - "cd C:\\"
  - "python -c \"import nose; nose.main()\" -v -s nilearn --with-timer --timer-top-n 50"

artifacts:
  # Archive the generated packages in the ci.appveyor.com build report.
  - path: dist\*

#on_success:
#  - TODO: upload the content of dist/*.whl to a public wheelhouse<|MERGE_RESOLUTION|>--- conflicted
+++ resolved
@@ -24,11 +24,7 @@
   # See similar fix which made for travis and circleci
   # https://github.com/nilearn/nilearn/pull/1525
   # Should be removed after a new matplotlib release 2.1.1
-<<<<<<< HEAD
-  - "conda install pip numpy scipy scikit-learn nose pytest wheel matplotlib -y -q"
-=======
-  - "conda install pip numpy scipy scikit-learn joblib nose wheel matplotlib -y -q"
->>>>>>> 5b7648cc
+  - "conda install pip numpy scipy scikit-learn joblib nose pytest wheel matplotlib -y -q"
 
   # Install other nilearn dependencies
   - "pip install nibabel coverage nose-timer"
